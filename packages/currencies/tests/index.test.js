//@flow

import {
  listCurrencies,
  hasCurrencyByCoinType,
  getCurrencyByCoinType,
  getDefaultUnitByCoinType,
  getFiatUnit,
  hasFiatUnit,
  countervalueForRate,
  formatCurrencyUnit,
  formatShort,
  decodeURIScheme,
  encodeURIScheme
} from "..";

test("can get currency by coin type", () => {
  expect(getCurrencyByCoinType(0)).toMatchObject({
    coinType: 0,
    name: "Bitcoin"
  });
  expect(getCurrencyByCoinType(2)).toMatchObject({
    coinType: 2,
    name: "Litecoin"
  });
  expect(hasCurrencyByCoinType(0)).toBe(true);
  expect(hasCurrencyByCoinType(-1)).toBe(false);
  expect(() => getCurrencyByCoinType(-1)).toThrow();
});

test("all cryptocurrencies have at least one unit", () => {
  for (let c of listCurrencies()) {
    expect(c.units.length).toBeGreaterThan(0);
  }
});

test("can get fiat by coin type", () => {
  expect(getFiatUnit("USD")).toMatchObject({
    symbol: "$",
    magnitude: 2
  });
  expect(getFiatUnit("EUR")).toMatchObject({
    symbol: "€",
    magnitude: 2
  });
  // this is not a fiat \o/
  expect(() => getFiatUnit("USDT")).toThrow();
  expect(hasFiatUnit("USD")).toBe(true);
  expect(hasFiatUnit("USDT")).toBe(false);
});

test("can compute counterValue for a rate", () => {
  expect(countervalueForRate({ value: 100, fiat: "USD" }, 200)).toMatchObject({
    unit: { symbol: "$" },
    value: 20000
  });
  expect(countervalueForRate({ value: 0.211, fiat: "EUR" }, 100)).toMatchObject(
    {
      unit: { symbol: "€" },
      value: 21 // this should gets rounded
    }
  );
});

test("can format a currency unit", () => {
  expect(formatCurrencyUnit(getCurrencyByCoinType(0).units[0], 100000000)).toBe(
    "1"
  );
  expect(
    formatCurrencyUnit(getCurrencyByCoinType(0).units[0], 1000000, {
      showCode: true
    })
  ).toBe("BTC 0.01");
  expect(
    formatCurrencyUnit(getCurrencyByCoinType(0).units[0], 100000000, {
      showCode: true
    })
  ).toBe("BTC 1");
  expect(
    formatCurrencyUnit(getCurrencyByCoinType(0).units[0], 100000000, {
      showCode: true,
      showAllDigits: true
    })
  ).toBe("BTC 1.00000000");
  expect(
    formatCurrencyUnit(getCurrencyByCoinType(0).units[0], 100000000, {
      showCode: true,
      showAllDigits: true,
      alwaysShowSign: true
    })
  ).toBe("+ BTC 1.00000000");
});

test("formatter will round values by default", () => {
  expect(
    formatCurrencyUnit(getCurrencyByCoinType(0).units[0], 1000001, {})
  ).toBe("0.01");
  expect(formatCurrencyUnit(getCurrencyByCoinType(0).units[0], 1000010)).toBe(
    "0.01"
  );
  expect(formatCurrencyUnit(getCurrencyByCoinType(0).units[0], 1000100)).toBe(
    "0.010001"
  );
  expect(
    formatCurrencyUnit(getCurrencyByCoinType(0).units[0], 999999999999)
  ).toBe("10,000");
});

test("formatter works with fiats", () => {
  expect(
    formatCurrencyUnit(getFiatUnit("EUR"), 12345, { showCode: true })
  ).toBe("EUR 123.45");
  // by default, fiats always show the digits
  expect(formatCurrencyUnit(getFiatUnit("EUR"), 12300)).toBe("123.00");
});

<<<<<<< HEAD
test("formatter can change locale", () => {
  expect(
    formatCurrencyUnit(getFiatUnit("USD"), -1234567, { showCode: true })
  ).toBe("- USD 12,345.67");
  // FIXME we can't test this unless we configure node.js properly to have the locales. we'll come back to this later...
  /*
  expect(
    formatCurrencyUnit(getFiatUnit("EUR"), -1234567, {
      showCode: true,
      locale: "fr-FR"
    })
  ).toBe("-12 345.67 EUR");
  */
=======
test("formatShort", () => {
  expect(formatShort(getFiatUnit("EUR"), 123456789)).toBe("1.2m");
  expect(formatShort(getFiatUnit("EUR"), 123456)).toBe("1.2k");
>>>>>>> c4c23cda
});

test("encodeURIScheme", () => {
  expect(
    encodeURIScheme({
      currency: getCurrencyByCoinType(0),
      address: "1gre1noAY9HiK2qxoW8FzSdjdFBcoZ5fV"
    })
  ).toBe("bitcoin:1gre1noAY9HiK2qxoW8FzSdjdFBcoZ5fV");

  expect(
    encodeURIScheme({
      currency: getCurrencyByCoinType(0),
      address: "1gre1noAY9HiK2qxoW8FzSdjdFBcoZ5fV",
      amount: 1234567000000
    })
  ).toBe("bitcoin:1gre1noAY9HiK2qxoW8FzSdjdFBcoZ5fV?amount=12345.67");
});

test("decodeURIScheme", () => {
  expect(
    decodeURIScheme("bitcoin:1gre1noAY9HiK2qxoW8FzSdjdFBcoZ5fV")
  ).toMatchObject({
    currency: getCurrencyByCoinType(0),
    address: "1gre1noAY9HiK2qxoW8FzSdjdFBcoZ5fV"
  });

  expect(
    decodeURIScheme("bitcoin:1gre1noAY9HiK2qxoW8FzSdjdFBcoZ5fV?amount=12345.67")
  ).toMatchObject({
    currency: getCurrencyByCoinType(0),
    address: "1gre1noAY9HiK2qxoW8FzSdjdFBcoZ5fV",
    amount: 1234567000000
  });
});

test("getDefaultUnitByCoinType", () => {
  expect(getDefaultUnitByCoinType(0)).toMatchObject({
    code: "BTC",
    magnitude: 8,
    name: "bitcoin",
    symbol: "Ƀ"
  });
});<|MERGE_RESOLUTION|>--- conflicted
+++ resolved
@@ -114,7 +114,6 @@
   expect(formatCurrencyUnit(getFiatUnit("EUR"), 12300)).toBe("123.00");
 });
 
-<<<<<<< HEAD
 test("formatter can change locale", () => {
   expect(
     formatCurrencyUnit(getFiatUnit("USD"), -1234567, { showCode: true })
@@ -128,11 +127,11 @@
     })
   ).toBe("-12 345.67 EUR");
   */
-=======
+});
+
 test("formatShort", () => {
   expect(formatShort(getFiatUnit("EUR"), 123456789)).toBe("1.2m");
   expect(formatShort(getFiatUnit("EUR"), 123456)).toBe("1.2k");
->>>>>>> c4c23cda
 });
 
 test("encodeURIScheme", () => {
