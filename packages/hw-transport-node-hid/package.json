--- conflicted
+++ resolved
@@ -25,15 +25,10 @@
   "main": "lib/TransportNodeHid.js",
   "license": "Apache-2.0",
   "dependencies": {
-<<<<<<< HEAD
-    "@ledgerhq/hw-transport": "^4.19.0",
+    "@ledgerhq/hw-transport": "^4.21.0",
     "lodash": "^4.17.10",
     "node-hid": "^0.7.2",
     "usb": "^1.3.2"
-=======
-    "@ledgerhq/hw-transport": "^4.21.0",
-    "node-hid": "^0.7.2"
->>>>>>> 3381d3c8
   },
   "devDependencies": {
     "flow-bin": "^0.68.0",
