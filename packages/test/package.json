{
  "private": true,
  "name": "@ledgerhq/test",
  "version": "4.1.0",
  "main": "index.js",
  "license": "Apache-2.0",
  "dependencies": {
    "@ledgerhq/hw-app-btc": "^4.0.0",
    "@ledgerhq/hw-app-eth": "^4.0.0",
    "@ledgerhq/hw-app-str": "^4.1.0",
    "@ledgerhq/hw-app-xrp": "^4.0.0",
<<<<<<< HEAD
    "@ledgerhq/hw-app-str": "^4.0.0",
    "@ledgerhq/hw-transport-mocker": "^4.0.0",
=======
>>>>>>> 48ad0560
    "@ledgerhq/hw-transport-node-hid": "^4.0.0",
    "budo": "^11.0.1"
  },
  "devDependencies": {
    "flow-bin": "^0.65.0",
    "flow-typed": "^2.3.0"
  },
  "scripts": {
    "test-browser": "budo --ssl lib/index-browser.js",
    "test-node": "node lib/index-node.js",
    "test-snapshot": "node lib/index-snapshot.js",
    "test": "yarn run test-snapshot",
    "flow": "flow",
    "clean": "rm -rf lib/",
    "build": "cd ../.. && export PATH=$(yarn bin):$PATH && cd - && babel --source-maps -d lib src",
    "watch": "cd ../.. && export PATH=$(yarn bin):$PATH && cd - && babel --watch --source-maps -d lib src & flow-copy-source -w -v src lib"
  }
}<|MERGE_RESOLUTION|>--- conflicted
+++ resolved
@@ -9,11 +9,8 @@
     "@ledgerhq/hw-app-eth": "^4.0.0",
     "@ledgerhq/hw-app-str": "^4.1.0",
     "@ledgerhq/hw-app-xrp": "^4.0.0",
-<<<<<<< HEAD
     "@ledgerhq/hw-app-str": "^4.0.0",
     "@ledgerhq/hw-transport-mocker": "^4.0.0",
-=======
->>>>>>> 48ad0560
     "@ledgerhq/hw-transport-node-hid": "^4.0.0",
     "budo": "^11.0.1"
   },
